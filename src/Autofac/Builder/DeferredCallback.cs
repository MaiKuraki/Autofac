--- conflicted
+++ resolved
@@ -1,11 +1,5 @@
 ﻿using System;
-<<<<<<< HEAD
 using Autofac.Core.Registration;
-=======
-using System.Diagnostics.CodeAnalysis;
-using System.Linq;
-using Autofac.Core;
->>>>>>> d82bea50
 
 namespace Autofac.Builder
 {
@@ -14,12 +8,8 @@
     /// </summary>
     public class DeferredCallback
     {
-<<<<<<< HEAD
-        private Action<IComponentRegistryBuilder> _callback;
-=======
         // _callback set to default! to get around initialisation detection problem in rosyln.
         private Action<IComponentRegistry> _callback = default!;
->>>>>>> d82bea50
 
         /// <summary>
         /// Initializes a new instance of the <see cref="DeferredCallback"/> class.
