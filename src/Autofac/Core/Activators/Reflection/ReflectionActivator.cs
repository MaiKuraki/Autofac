--- conflicted
+++ resolved
@@ -280,26 +280,6 @@
         }
     }
 
-<<<<<<< HEAD
-            if (ConstructorFinder is DefaultConstructorFinder)
-            {
-                // Simplify the text for the common default finder case (to make the message easier to understand).
-                return string.Format(
-                    CultureInfo.CurrentCulture,
-                    ReflectionActivatorResources.NoConstructorsBindableDefaultBinder,
-                    _implementationType,
-                    reasons);
-            }
-            else
-            {
-                return string.Format(
-                    CultureInfo.CurrentCulture,
-                    ReflectionActivatorResources.NoConstructorsBindable,
-                    ConstructorFinder,
-                    _implementationType,
-                    reasons);
-            }
-=======
     private string GetBindingFailureMessage(BoundConstructor[] constructorBindings)
     {
         var reasons = new StringBuilder();
@@ -308,15 +288,26 @@
         {
             reasons.AppendLine();
             reasons.Append(invalid.Description);
->>>>>>> 0362f7ea
-        }
-
-        return string.Format(
-            CultureInfo.CurrentCulture,
-            ReflectionActivatorResources.NoConstructorsBindable,
-            ConstructorFinder,
-            _implementationType,
-            reasons);
+        }
+
+        if (ConstructorFinder is DefaultConstructorFinder)
+        {
+            // Simplify the text for the common default finder case (to make the message easier to understand).
+            return string.Format(
+                CultureInfo.CurrentCulture,
+                ReflectionActivatorResources.NoConstructorsBindableDefaultBinder,
+                _implementationType,
+                reasons);
+        }
+        else
+        {
+            return string.Format(
+                CultureInfo.CurrentCulture,
+                ReflectionActivatorResources.NoConstructorsBindable,
+                ConstructorFinder,
+                _implementationType,
+                reasons);
+        }
     }
 
     private void InjectProperties(object instance, IComponentContext context)
